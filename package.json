--- conflicted
+++ resolved
@@ -92,12 +92,8 @@
     "fast-deep-equal": "^2.0.0",
     "fs-extra": "^8.0.0",
     "globby": "^10.0.0",
-<<<<<<< HEAD
     "knex": "^0.19.0",
-    "ts-morph": "^3.0.0",
-=======
     "ts-morph": "^4.0.0",
->>>>>>> 58cc3110
     "typescript": "^3.5.0",
     "uuid": "^3.3.2",
     "yargonaut": "^1.1.4",
